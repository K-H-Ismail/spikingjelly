try:
    import cupy
    import torch
    import torch.nn.functional as F
    from . import cu_kernel_opt, surrogate

    class MultiStepIFNodePTT(torch.autograd.Function):
        @staticmethod
        def create_fptt_kernel(hard_reset: bool, dtype: str):
            kernel_name = f'IFNode_fptt_{"hard" if hard_reset else "soft"}Reset_{dtype}'

            if dtype == 'fp32':
                code = rf'''
                extern "C" __global__
                void {kernel_name}(const float* x_seq, float* v_v_seq, float* h_seq, float* spike_seq, 
                const float & v_threshold, {'const float & v_reset,' if hard_reset else ''}
                const int & neuron_num, const int & numel) 
                '''

                code += r'''
                {
                const int index = blockIdx.x * blockDim.x + threadIdx.x;
                if (index < neuron_num)
                {
                    const int dt = neuron_num;
                    for(int mem_offset = 0; mem_offset < numel; mem_offset += neuron_num)
                    {
                        const int t = index + mem_offset;
                        h_seq[t] = v_v_seq[t] + x_seq[t];
                        if (h_seq[t] >= v_threshold)
                '''

                if hard_reset:
                    code += r'''
                        {
                            spike_seq[t] = 1.0f;
                            v_v_seq[t + dt] = v_reset;
                        }
                    '''
                else:
                    code += r'''
                        {
                            spike_seq[t] = 1.0f;
                            v_v_seq[t + dt] = h_seq[t] - v_threshold;
                        }
                    '''

                code += r'''
                        else
                        {
                            spike_seq[t] = 0.0f;
                            v_v_seq[t + dt] = h_seq[t];
                        }
                    }
                }
                }
                '''

            elif dtype == 'fp16':
                code = rf'''
                #include <cuda_fp16.h>
                extern "C" __global__
                void {kernel_name}(const half* x_seq, half* v_v_seq, half* h_seq, half* spike_seq, 
                const half & v_threshold, {'const half & v_reset,' if hard_reset else ''}
                const int & neuron_num, const int & numel) 
                '''

                code += r'''
                {
                const int index = blockIdx.x * blockDim.x + threadIdx.x;
                const int stride = neuron_num >> 1;
                if (index < stride)
                {
                    const half2 v_threshold_half2 = __half2half2(v_threshold);
                '''

                if hard_reset:
                    code += r'''
                        const half2 v_reset_half2 = __half2half2(v_reset);
                    '''

                code += r'''
                    half2 v_v_seq_t = __halves2half2(v_v_seq[index], v_v_seq[index + stride]);
                    for(int mem_offset = 0; mem_offset < numel; mem_offset += neuron_num)
                    {
                        const int ta = index + mem_offset;
                        const int tb = ta + stride;
                        const half2 h_seq_t = __hadd2(v_v_seq_t, __halves2half2(x_seq[ta], x_seq[tb]));
                        h_seq[ta] = __low2half(h_seq_t);
                        h_seq[tb] = __high2half(h_seq_t);
                        
                        const half2 spike_seq_t = __hgeu2(h_seq_t, v_threshold_half2);
                        spike_seq[ta] = __low2half(spike_seq_t);
                        spike_seq[tb] = __high2half(spike_seq_t); 
                '''

                if hard_reset:
                    code += r'''
                        v_v_seq_t = __hadd2(__hmul2(spike_seq_t, v_reset_half2), __hmul2(__hsub2(__float2half2_rn(1.0f), spike_seq_t), h_seq_t));
                    '''
                else:
                    code += r'''
                        v_v_seq_t = __hadd2(__hmul2(spike_seq_t, __hsub2(h_seq_t, v_threshold_half2)), __hmul2(__hsub2(__float2half2_rn(1.0f), spike_seq_t), h_seq_t));
                    '''

                code += r'''
                    v_v_seq[ta + neuron_num] = __low2half(v_v_seq_t);
                    v_v_seq[tb + neuron_num] = __high2half(v_v_seq_t);

                    }
                }
                }
                '''
            else:
                raise TypeError

            return cupy.RawKernel(code, kernel_name, options=cu_kernel_opt.nvcc_options)

        @staticmethod
        def create_bptt_kernel(sg_cuda_code_fun, hard_reset: bool, detach_reset: bool, dtype: str):

            kernel_name = f'IFNode_bptt_{"hard" if hard_reset else "soft"}Reset_{"detachReset" if detach_reset else ""}_{dtype}'

            code_grad_s_to_h = sg_cuda_code_fun(x='over_th', y='grad_s_to_h', dtype=dtype)

            if dtype == 'fp32':
                code = fr'''
                extern "C" __global__
                void {kernel_name}(
                const float* grad_spike_seq, const float* grad_v_seq, const float* h_seq, const float* spike_seq,
                float* grad_x_seq, float* grad_v_last,
                const float & v_threshold, {'const float & v_reset,' if hard_reset else ''}
                const int & neuron_num, const int & numel)
                '''

                code += r'''
                {
                    const int index = blockIdx.x * blockDim.x + threadIdx.x;
                    if (index < neuron_num)
                    {   
                        float grad_h = 0.0f;  // grad_h will be used recursively
                        for(int mem_offset = numel - neuron_num; mem_offset >= 0; mem_offset -= neuron_num)
                        {
                            const int t = index + mem_offset;
                            const float over_th = h_seq[t] - v_threshold;
                '''
                code += code_grad_s_to_h
                if detach_reset:
                    if hard_reset:
                        code_grad_v_to_h = r'''
                        const float grad_v_to_h = 1.0f - spike_seq[t];
                        '''
                    else:
                        code_grad_v_to_h = r'''
                        const float grad_v_to_h = 1.0f;
                        '''
                else:
                    if hard_reset:
                        code_grad_v_to_h = r'''
                        //const float grad_v_to_h = 1.0f - spike_seq[t] + (v_reset - h_seq[t]) * grad_s_to_h;
                        const float grad_v_to_h = fmaf(grad_s_to_h, v_reset - h_seq[t], 1.0f - spike_seq[t]);
                        '''
                    else:
                        code_grad_v_to_h = r'''
                        //const float grad_v_to_h = 1.0f - v_threshold * grad_s_to_h;
                        const float grad_v_to_h = fmaf(-grad_s_to_h, v_threshold, 1.0f);
                        '''

                code += code_grad_v_to_h
                code += r'''
                    //grad_h = grad_spike_seq[t] * grad_s_to_h + (grad_v_seq[t] + grad_h) * grad_v_to_h;
                    grad_h = fmaf(grad_spike_seq[t], grad_s_to_h, (grad_v_seq[t] + grad_h) * grad_v_to_h);
                    grad_x_seq[t] = grad_h;
                    }
                grad_v_last[index] = grad_x_seq[index];
                }
                }
                '''

            elif dtype == 'fp16':
                code = fr'''
                #include <cuda_fp16.h>
                extern "C" __global__
                void {kernel_name}(
                const half* grad_spike_seq, const half* grad_v_seq, const half* h_seq, const half* spike_seq,
                half* grad_x_seq, half* grad_v_last,
                const half & v_threshold, {'const half & v_reset,' if hard_reset else ''}
                const int & neuron_num, const int & numel)
                '''
                code += r'''
                {
                const int index = blockIdx.x * blockDim.x + threadIdx.x;
                const int stride = neuron_num >> 1;
                if (index < stride)
                {   
                    const half2 v_threshold_half2 = __half2half2(v_threshold);
                '''

                if hard_reset:
                    code += r'''
                        const half2 v_reset_half2 = __half2half2(v_reset);
                    '''

                code += r'''
                    half2 grad_h = __float2half2_rn(0.0f);  // grad_h will be used recursively
                    for(int mem_offset = numel - neuron_num; mem_offset >= 0; mem_offset -= neuron_num)
                    {
                        const int ta = index + mem_offset;
                        const int tb = ta + stride;
                        const half2 h_seq_t = __halves2half2(h_seq[ta], h_seq[tb]);
                        const half2 spike_seq_t = __halves2half2(spike_seq[ta], spike_seq[tb]);
                        const half2 over_th = __hsub2(h_seq_t, v_threshold_half2);
                '''
                code += code_grad_s_to_h

                if detach_reset:
                    if hard_reset:
                        code_grad_v_to_h = r'''
<<<<<<< HEAD
                        const half grad_v_to_h = __hsub(__float2half(1.0f), spike_seq[t]);
                        '''
                    else:
                        code_grad_v_to_h = r'''
                        const half grad_v_to_h = __float2half(1.0f);
=======
                        const half2 grad_v_to_h = __hsub2(__float2half2_rn(1.0f), spike_seq_t);
                        '''
                    else:
                        code_grad_v_to_h = r'''
                        const half2 grad_v_to_h = __float2half2_rn(1.0f);
>>>>>>> 86d6c0cf
                        '''
                else:
                    if hard_reset:
                        code_grad_v_to_h = r'''
<<<<<<< HEAD
                        const half grad_v_to_h = __hfma(__hsub(v_reset, h_seq[t]),  grad_s_to_h, __hsub(__float2half(1.0f), spike_seq[t]));
                        '''
                    else:
                        code_grad_v_to_h = r'''
                        const half grad_v_to_h = __hsub(__float2half(1.0f), __hmul(v_threshold, grad_s_to_h));
=======
                        const half2 grad_v_to_h = __hfma2(__hsub2(v_reset_half2, h_seq_t), grad_s_to_h, __hsub2(__float2half2_rn(1.0f), spike_seq_t));
                        '''
                    else:
                        code_grad_v_to_h = r'''
                        const half2 grad_v_to_h = __hsub2(__float2half2_rn(1.0f), __hmul2(v_threshold_half2, grad_s_to_h));
>>>>>>> 86d6c0cf
                        '''

                code += code_grad_v_to_h
                code += r'''
                        grad_h = __hfma2(__hadd2(__halves2half2(grad_v_seq[ta], grad_v_seq[tb]), grad_h), grad_v_to_h, __hmul2(__halves2half2(grad_spike_seq[ta], grad_spike_seq[tb]), grad_s_to_h));
                        grad_x_seq[ta] = __low2half(grad_h);
                        grad_x_seq[tb] = __high2half(grad_h);
                        }
                grad_v_last[index] = grad_x_seq[index];
                grad_v_last[index + stride] = grad_x_seq[index + stride];
                }
                }
                '''
            else:
                raise TypeError
            return cupy.RawKernel(code, kernel_name, options=cu_kernel_opt.nvcc_options)

        @staticmethod
        def forward(ctx, x_seq: torch.Tensor, v_last: torch.Tensor, v_threshold: float, v_reset: float, detach_reset: bool, sg_cuda_code_fun):
            requires_grad = x_seq.requires_grad or v_last.requires_grad
            device = x_seq.get_device()
            if x_seq.dtype == torch.float32:
                dtype = 'fp32'
                cp_dtype = cupy.float32
            elif x_seq.dtype == torch.float16:
                dtype = 'fp16'
                cp_dtype = cupy.float16
            else:
                raise NotImplementedError

            use_pad = False
            if dtype == 'fp16' and v_last.numel() % 2 != 0:
                # only fp16 needs even numel because we use half2 to accelerate
                # when numel is odd, we will pad x_seq
                use_pad = True
                x_seq = F.pad(x_seq, (0, 1))  # [T, *, N] -> [T, *, N + 1]
                v_last = F.pad(v_last, (0, 1))  # [*, N] -> [*, N + 1]


            v_seq = torch.zeros_like(x_seq.data)
            h_seq = torch.zeros_like(x_seq.data)
            spike_seq = torch.zeros_like(x_seq.data)

            v_v_seq = torch.cat((v_last.unsqueeze(0), v_seq))

            with cupy.cuda.Device(device):
                numel = x_seq.numel()
                neuron_num = numel // x_seq.shape[0]

                threads = cu_kernel_opt.threads
                if dtype == 'fp16':
                    assert neuron_num % 2 == 0
                    blocks = cu_kernel_opt.cal_blocks(neuron_num >> 1)
                    # we will take two neurons to calculate as one neuron in cuda half2
                else:
                    blocks = cu_kernel_opt.cal_blocks(neuron_num)
                cp_numel = cupy.asarray(numel)
                cp_neuron_num = cupy.asarray(neuron_num)
                cp_v_threshold = cupy.asarray(v_threshold, dtype=cp_dtype)
                if v_reset is None:
                    cp_v_reset = None
                    hard_reset = False
                    x_seq, v_v_seq, h_seq, spike_seq, cp_v_threshold, cp_neuron_num, cp_numel = cu_kernel_opt.get_contiguous(x_seq, v_v_seq, h_seq, spike_seq, cp_v_threshold, cp_neuron_num, cp_numel)
                    kernel_args = [x_seq, v_v_seq, h_seq, spike_seq, cp_v_threshold, cp_neuron_num, cp_numel]
                else:
                    cp_v_reset = cupy.asarray(v_reset, dtype=cp_dtype)
                    hard_reset = True
                    x_seq, v_v_seq, h_seq, spike_seq, cp_v_threshold, cp_v_reset, cp_neuron_num, cp_numel = cu_kernel_opt.get_contiguous(x_seq, v_v_seq, h_seq, spike_seq, cp_v_threshold, cp_v_reset, cp_neuron_num, cp_numel)
                    kernel_args = [x_seq, v_v_seq, h_seq, spike_seq, cp_v_threshold, cp_v_reset, cp_neuron_num, cp_numel]


                kernel = MultiStepIFNodePTT.create_fptt_kernel(hard_reset, dtype)


                kernel(
                    (blocks,), (threads,),
                    cu_kernel_opt.wrap_args_to_raw_kernel(
                        device,
                        *kernel_args
                    )
                )

            if requires_grad:
                ctx.use_pad = use_pad
                ctx.save_for_backward(h_seq, spike_seq)
                ctx.blocks = blocks
                ctx.threads = threads
                ctx.cp_numel = cp_numel
                ctx.cp_neuron_num = cp_neuron_num
                ctx.cp_v_threshold = cp_v_threshold
                ctx.cp_v_reset = cp_v_reset
                ctx.detach_reset = detach_reset
                ctx.sg_cuda_code_fun = sg_cuda_code_fun

            if use_pad:
                return spike_seq[..., :-1], v_v_seq[1:, ..., :-1]
            else:
                return spike_seq, v_v_seq[1:, ]

        @staticmethod
        def backward(ctx, grad_spike_seq, grad_v_seq):
            if ctx.use_pad:
                # grad_spike_seq.shape = [T, *, N]
                # grad_v_seq.shape = [T, *, N]
                # h_seq.shape = [T, *, N + 1]
                # spike_seq.shape = [T, *, N + 1]
                grad_spike_seq = F.pad(grad_spike_seq, (0, 1))
                grad_v_seq = F.pad(grad_v_seq, (0, 1))

            device = grad_spike_seq.get_device()
            h_seq, spike_seq = ctx.saved_tensors
            grad_x_seq = torch.zeros_like(grad_spike_seq)
            grad_v_last = torch.zeros_like(grad_spike_seq[0])



            if ctx.cp_v_reset is None:
                hard_reset = False
            else:
                hard_reset = True

            if grad_spike_seq.dtype == torch.float32:
                dtype = 'fp32'
            elif grad_spike_seq.dtype == torch.float16:
                dtype = 'fp16'
            else:
                raise NotImplementedError

            kernel = MultiStepIFNodePTT.create_bptt_kernel(ctx.sg_cuda_code_fun, hard_reset, ctx.detach_reset, dtype)

            with cupy.cuda.Device(device):

                if hard_reset:
                    grad_spike_seq, grad_v_seq, h_seq, spike_seq, grad_x_seq, grad_v_last, ctx.cp_v_threshold, ctx.cp_v_reset, ctx.cp_neuron_num, ctx.cp_numel = cu_kernel_opt.get_contiguous(grad_spike_seq, grad_v_seq, h_seq, spike_seq, grad_x_seq, grad_v_last, ctx.cp_v_threshold, ctx.cp_v_reset, ctx.cp_neuron_num, ctx.cp_numel)
                    kernel_args = [grad_spike_seq, grad_v_seq, h_seq, spike_seq, grad_x_seq, grad_v_last, ctx.cp_v_threshold, ctx.cp_v_reset, ctx.cp_neuron_num, ctx.cp_numel]
                else:
                    grad_spike_seq, grad_v_seq, h_seq, spike_seq, grad_x_seq, grad_v_last, ctx.cp_v_threshold, ctx.cp_neuron_num, ctx.cp_numel = cu_kernel_opt.get_contiguous(grad_spike_seq, grad_v_seq, h_seq, spike_seq, grad_x_seq, grad_v_last, ctx.cp_v_threshold, ctx.cp_neuron_num, ctx.cp_numel)
                    kernel_args = [grad_spike_seq, grad_v_seq, h_seq, spike_seq, grad_x_seq, grad_v_last, ctx.cp_v_threshold, ctx.cp_neuron_num, ctx.cp_numel]

                kernel(
                    (ctx.blocks,), (ctx.threads,),
                    cu_kernel_opt.wrap_args_to_raw_kernel(
                        device,
                        *kernel_args
                    )
                )
            if ctx.use_pad:
                return grad_x_seq[..., :-1], grad_v_last[..., :-1], None, None, None, None
            else:
                return grad_x_seq, grad_v_last, None, None, None, None


    class MultiStepLIFNodePTT(torch.autograd.Function):
        @staticmethod
        def create_fptt_kernel(hard_reset: bool, dtype: str, kernel_name_prefix: str = 'LIFNode'):
            kernel_name = f'{kernel_name_prefix}_fptt_{"hard" if hard_reset else "soft"}Reset_{dtype}'

            if dtype == 'fp32':
                code = rf'''
                extern "C" __global__
                void {kernel_name}(const float* x_seq, float* v_v_seq, float* h_seq, float* spike_seq,
                const float & reciprocal_tau, 
                const float & v_threshold, {'const float & v_reset,' if hard_reset else ''}
                const int & neuron_num, const int & numel)
                '''
                code += r'''
                {
                const int index = blockIdx.x * blockDim.x + threadIdx.x;
                if (index < neuron_num)
                {
                    const int dt = neuron_num;
                    for(int mem_offset = 0; mem_offset < numel; mem_offset += neuron_num)
                    {
                        const int t = index + mem_offset;
                '''

                if hard_reset:
                    code += r'''
                        h_seq[t] = v_v_seq[t] + reciprocal_tau * (x_seq[t] - v_v_seq[t] + v_reset);
                        if (h_seq[t] >= v_threshold)
                        {
                            spike_seq[t] = 1.0f;
                            v_v_seq[t + dt] = v_reset;
                        }
                    '''
                else:
                    code += r'''
                        h_seq[t] = v_v_seq[t] + reciprocal_tau * (x_seq[t] - v_v_seq[t]);
                        if (h_seq[t] >= v_threshold)
                        {
                            spike_seq[t] = 1.0f;
                            v_v_seq[t + dt] = h_seq[t] - v_threshold;
                        }
                    '''

                code += r'''
                        else
                        {
                            spike_seq[t] = 0.0f;
                            v_v_seq[t + dt] = h_seq[t];
                        }

                    }
                }
                }
                '''

            elif dtype == 'fp16':
                code = rf'''
                #include <cuda_fp16.h>
                extern "C" __global__
                void {kernel_name}(const half* x_seq, half* v_v_seq, half* h_seq, half* spike_seq,
                const half & reciprocal_tau, 
                const half & v_threshold, {'const half & v_reset,' if hard_reset else ''}
                const int & neuron_num, const int & numel) 
                '''

                code += r'''
                {
                const int index = blockIdx.x * blockDim.x + threadIdx.x;
                const int stride = neuron_num >> 1;
                if (index < stride)
                {
                    const half2 reciprocal_tau_half2 = __half2half2(reciprocal_tau);
                    const half2 v_threshold_half2 = __half2half2(v_threshold);
                '''

                if hard_reset:
                    code += r'''
                        const half2 v_reset_half2 = __half2half2(v_reset);
                    '''

                code += r'''
                    half2 v_v_seq_t = __halves2half2(v_v_seq[index], v_v_seq[index + stride]);
                    for(int mem_offset = 0; mem_offset < numel; mem_offset += neuron_num)
                    {
                        const int ta = index + mem_offset;
                        const int tb = ta + stride;
                        const half2 x_seq_t = __halves2half2(x_seq[ta], x_seq[tb]);
                '''
                if hard_reset:
                    code += r'''
                        const half2 h_seq_t = __hfma2(__hadd2(__hsub2(x_seq_t, v_v_seq_t), v_reset_half2), reciprocal_tau_half2, v_v_seq_t);
                        const half2 spike_seq_t = __hgeu2(h_seq_t, v_threshold_half2);
                        v_v_seq_t = __hadd2(__hmul2(spike_seq_t, v_reset_half2), __hmul2(__hsub2(__float2half2_rn(1.0f), spike_seq_t), h_seq_t));
                    '''
                else:
                    code += r'''
                        const half2 h_seq_t = __hfma2(__hsub2(x_seq_t, v_v_seq_t), reciprocal_tau_half2, v_v_seq_t);
                        const half2 spike_seq_t = __hgeu2(h_seq_t, v_threshold_half2);
                        v_v_seq_t = __hadd2(__hmul2(spike_seq_t, __hsub2(h_seq_t, v_threshold_half2)), __hmul2(__hsub2(__float2half2_rn(1.0f), spike_seq_t), h_seq_t));
                    '''

                code += r'''
                        h_seq[ta] = __low2half(h_seq_t);
                        h_seq[tb] = __high2half(h_seq_t);
                        spike_seq[ta] = __low2half(spike_seq_t);
                        spike_seq[tb] = __high2half(spike_seq_t); 
                        v_v_seq[ta + neuron_num] = __low2half(v_v_seq_t);
                        v_v_seq[tb + neuron_num] = __high2half(v_v_seq_t);
                    }
                }
                }
                '''
            else:
                raise TypeError

            return cupy.RawKernel(code, kernel_name, options=cu_kernel_opt.nvcc_options)

        @staticmethod
        def create_bptt_kernel(sg_cuda_code_fun, hard_reset: bool, detach_reset: bool, dtype: str):

            kernel_name = f'LIFNode_bptt_{"hard" if hard_reset else "soft"}Reset_{"detachReset" if detach_reset else ""}_{dtype}'

            code_grad_s_to_h = sg_cuda_code_fun(x='over_th', y='grad_s_to_h', dtype=dtype)

            if dtype == 'fp32':
                code = fr'''
                extern "C" __global__
                void {kernel_name}(
                const float* grad_spike_seq, const float* grad_v_seq, const float* h_seq, const float* spike_seq,
                float* grad_x_seq, float* grad_v_last,
                const float & reciprocal_tau, const float & one_sub_reciprocal_tau,
                const float & v_threshold, {'const float & v_reset,' if hard_reset else ''}
                const int & neuron_num, const int & numel)
                '''

                code += r'''
                {
                    const int index = blockIdx.x * blockDim.x + threadIdx.x;
                    if (index < neuron_num)
                    {   
                        float grad_h = 0.0f;  // grad_h will be used recursively
                        for(int mem_offset = numel - neuron_num; mem_offset >= 0; mem_offset -= neuron_num)
                        {
                            const int t = index + mem_offset;
                            const float over_th = h_seq[t] - v_threshold;
                '''
                code += code_grad_s_to_h
                if detach_reset:
                    if hard_reset:
                        code_grad_v_to_h = r'''
                        const float grad_v_to_h = 1.0f - spike_seq[t];
                        '''
                    else:
                        code_grad_v_to_h = r'''
                        const float grad_v_to_h = 1.0f;
                        '''
                else:
                    if hard_reset:
                        code_grad_v_to_h = r'''
                        //const float grad_v_to_h = 1.0f - spike_seq[t] + (v_reset - h_seq[t]) * grad_s_to_h;
                        const float grad_v_to_h = fmaf(v_reset - h_seq[t], grad_s_to_h, 1.0f - spike_seq[t]);
                        '''
                    else:
                        code_grad_v_to_h = r'''
                        //const float grad_v_to_h = 1.0f - v_threshold * grad_s_to_h;
                        const float grad_v_to_h = fmaf(-grad_s_to_h, v_threshold, 1.0f);
                        '''

                code += code_grad_v_to_h
                code += r'''
                    //grad_h = grad_spike_seq[t] * grad_s_to_h + (grad_v_seq[t] + grad_h * one_sub_reciprocal_tau) * grad_v_to_h;
                    grad_h = fmaf(grad_spike_seq[t], grad_s_to_h, fmaf(grad_h, one_sub_reciprocal_tau, grad_v_seq[t]) * grad_v_to_h);
                    grad_x_seq[t] = grad_h * reciprocal_tau;
                    }
                grad_v_last[index] = grad_x_seq[index] * one_sub_reciprocal_tau;
                }
                }
                '''

            elif dtype == 'fp16':
                code = fr'''
                #include <cuda_fp16.h>
                extern "C" __global__
                void {kernel_name}(
                const half* grad_spike_seq, const half* grad_v_seq, const half* h_seq, const half* spike_seq,
                half* grad_x_seq, half* grad_v_last,
                const half & reciprocal_tau, const half & one_sub_reciprocal_tau,
                const half & v_threshold, {'const half & v_reset,' if hard_reset else ''}
                const int & neuron_num, const int & numel)
                '''
                code += r'''
                {
                const int index = blockIdx.x * blockDim.x + threadIdx.x;
                const int stride = neuron_num >> 1;
                if (index < stride)
                {   
                    const half2 reciprocal_tau_half2 = __half2half2(reciprocal_tau);
                    const half2 one_sub_reciprocal_tau_half2 = __half2half2(one_sub_reciprocal_tau);
                    const half2 v_threshold_half2 = __half2half2(v_threshold);
                '''

                if hard_reset:
                    code += r'''
                        const half2 v_reset_half2 = __half2half2(v_reset);
                    '''

                code += r'''
                    half2 grad_h = __float2half2_rn(0.0f);  // grad_h will be used recursively
                    for(int mem_offset = numel - neuron_num; mem_offset >= 0; mem_offset -= neuron_num)
                    {
                        const int ta = index + mem_offset;
                        const int tb = ta + stride;
                        const half2 h_seq_t = __halves2half2(h_seq[ta], h_seq[tb]);
                        const half2 spike_seq_t = __halves2half2(spike_seq[ta], spike_seq[tb]);
                        const half2 grad_spike_seq_t = __halves2half2(grad_spike_seq[ta], grad_spike_seq[tb]);
                        const half2 grad_v_seq_t = __halves2half2(grad_v_seq[ta], grad_v_seq[tb]);
                        
                        const half2 over_th = __hsub2(h_seq_t, v_threshold_half2);
                '''

                code += code_grad_s_to_h

                if detach_reset:
                    if hard_reset:
                        code_grad_v_to_h = r'''
<<<<<<< HEAD
                        const half grad_v_to_h = __hsub(__float2half(1.0f), spike_seq[t]);
                        '''
                    else:
                        code_grad_v_to_h = r'''
                        const half grad_v_to_h = __float2half(1.0f);
=======
                        const half2 grad_v_to_h = __hsub2(__float2half2_rn(1.0f), spike_seq_t);
                        '''
                    else:
                        code_grad_v_to_h = r'''
                        const half2 grad_v_to_h = __float2half2_rn(1.0f);
>>>>>>> 86d6c0cf
                        '''
                else:
                    if hard_reset:
                        code_grad_v_to_h = r'''
<<<<<<< HEAD
                        const half grad_v_to_h = __hfma(__hsub(v_reset, h_seq[t]),  grad_s_to_h, __hsub(__float2half(1.0f), spike_seq[t]));
                        '''
                    else:
                        code_grad_v_to_h = r'''
                        const half grad_v_to_h = __hsub(__float2half(1.0f), __hmul(v_threshold, grad_s_to_h));
=======
                        const half2 grad_v_to_h = __hfma2(__hsub2(v_reset_half2, h_seq_t),  grad_s_to_h, __hsub2(__float2half2_rn(1.0f), spike_seq_t));
                        '''
                    else:
                        code_grad_v_to_h = r'''
                        const half2 grad_v_to_h = __hsub2(__float2half2_rn(1.0f), __hmul2(v_threshold_half2, grad_s_to_h));
>>>>>>> 86d6c0cf
                        '''

                code += code_grad_v_to_h
                code += r'''                        
                        grad_h = __hfma2(__hfma2(grad_h, one_sub_reciprocal_tau_half2, grad_v_seq_t), grad_v_to_h, __hmul2(grad_spike_seq_t, grad_s_to_h));
                        const half2 grad_x_seq_t = __hmul2(grad_h, reciprocal_tau_half2);
                        grad_x_seq[ta] = __low2half(grad_x_seq_t);
                        grad_x_seq[tb] = __high2half(grad_x_seq_t);
                    }
                const int index_b = index + stride;
                const half2 grad_v_last_ab = __hmul2(__halves2half2(grad_x_seq[index], grad_x_seq[index_b]), one_sub_reciprocal_tau_half2);
                grad_v_last[index] = __low2half(grad_v_last_ab);
                grad_v_last[index_b] = __high2half(grad_v_last_ab);
                }
                }
                '''

            else:
                raise TypeError
            return cupy.RawKernel(code, kernel_name, options=cu_kernel_opt.nvcc_options)

        @staticmethod
        def forward(ctx, x_seq: torch.Tensor, v_last: torch.Tensor, tau: float, v_threshold: float, v_reset: float, detach_reset: bool, sg_cuda_code_fun):
            requires_grad = x_seq.requires_grad or v_last.requires_grad
            device = x_seq.get_device()
            if x_seq.dtype == torch.float32:
                dtype = 'fp32'
                cp_dtype = cupy.float32
            elif x_seq.dtype == torch.float16:
                dtype = 'fp16'
                cp_dtype = cupy.float16
            else:
                raise NotImplementedError

            use_pad = False
            if dtype == 'fp16' and v_last.numel() % 2 != 0:
                # only fp16 needs even numel because we use half2 to accelerate
                # when numel is odd, we will pad x_seq
                use_pad = True
                x_seq = F.pad(x_seq, (0, 1))  # [T, *, N] -> [T, *, N + 1]
                v_last = F.pad(v_last, (0, 1))  # [*, N] -> [*, N + 1]

            v_seq = torch.zeros_like(x_seq.data)
            h_seq = torch.zeros_like(x_seq.data)
            spike_seq = torch.zeros_like(x_seq.data)

            v_v_seq = torch.cat((v_last.unsqueeze(0), v_seq))

            with cupy.cuda.Device(device):
                numel = x_seq.numel()
                neuron_num = numel // x_seq.shape[0]

                threads = cu_kernel_opt.threads
                if dtype == 'fp16':
                    assert neuron_num % 2 == 0
                    blocks = cu_kernel_opt.cal_blocks(neuron_num >> 1)
                    # we will take two neurons to calculate as one neuron in cuda half2
                else:
                    blocks = cu_kernel_opt.cal_blocks(neuron_num)

                cp_numel = cupy.asarray(numel)
                cp_neuron_num = cupy.asarray(neuron_num)
                cp_v_threshold = cupy.asarray(v_threshold, dtype=cp_dtype)
                cp_reciprocal_tau = cupy.asarray(1./tau, dtype=cp_dtype)
                cp_one_sub_reciprocal_tau = cupy.asarray(1. - 1./tau, dtype=cp_dtype)

                if v_reset is None:
                    cp_v_reset = None
                    hard_reset = False
                    x_seq, v_v_seq, h_seq, spike_seq, cp_reciprocal_tau, cp_v_threshold, cp_neuron_num, cp_numel = cu_kernel_opt.get_contiguous(x_seq, v_v_seq, h_seq, spike_seq, cp_reciprocal_tau, cp_v_threshold, cp_neuron_num, cp_numel)
                    kernel_args = [x_seq, v_v_seq, h_seq, spike_seq, cp_reciprocal_tau, cp_v_threshold, cp_neuron_num, cp_numel]
                else:
                    cp_v_reset = cupy.asarray(v_reset, dtype=cp_dtype)
                    hard_reset = True
                    x_seq, v_v_seq, h_seq, spike_seq, cp_reciprocal_tau, cp_v_threshold, cp_v_reset, cp_neuron_num, cp_numel = cu_kernel_opt.get_contiguous(x_seq, v_v_seq, h_seq, spike_seq, cp_reciprocal_tau, cp_v_threshold, cp_v_reset, cp_neuron_num, cp_numel)
                    kernel_args = [x_seq, v_v_seq, h_seq, spike_seq, cp_reciprocal_tau, cp_v_threshold, cp_v_reset, cp_neuron_num, cp_numel]

                kernel = MultiStepLIFNodePTT.create_fptt_kernel(hard_reset, dtype)

                kernel(
                    (blocks,), (threads,),
                    cu_kernel_opt.wrap_args_to_raw_kernel(
                        device,
                        *kernel_args
                    )
                )

            if requires_grad:
                ctx.use_pad = use_pad
                ctx.save_for_backward(h_seq, spike_seq)
                ctx.blocks = blocks
                ctx.threads = threads
                ctx.cp_numel = cp_numel
                ctx.cp_neuron_num = cp_neuron_num
                ctx.cp_reciprocal_tau = cp_reciprocal_tau
                ctx.cp_one_sub_reciprocal_tau = cp_one_sub_reciprocal_tau
                ctx.cp_v_threshold = cp_v_threshold
                ctx.cp_v_reset = cp_v_reset
                ctx.detach_reset = detach_reset
                ctx.sg_cuda_code_fun = sg_cuda_code_fun

            if use_pad:
                return spike_seq[..., :-1], v_v_seq[1:, ..., :-1]
            else:
                return spike_seq, v_v_seq[1:, ]

        @staticmethod
        def backward(ctx, grad_spike_seq, grad_v_seq):
            if ctx.use_pad:
                # grad_spike_seq.shape = [T, *, N]
                # grad_v_seq.shape = [T, *, N]
                # h_seq.shape = [T, *, N + 1]
                # spike_seq.shape = [T, *, N + 1]
                grad_spike_seq = F.pad(grad_spike_seq, (0, 1))
                grad_v_seq = F.pad(grad_v_seq, (0, 1))

            device = grad_spike_seq.get_device()
            h_seq, spike_seq = ctx.saved_tensors
            grad_x_seq = torch.zeros_like(grad_spike_seq)
            grad_v_last = torch.zeros_like(grad_spike_seq[0])

            if ctx.cp_v_reset is None:
                hard_reset = False
            else:
                hard_reset = True

            if grad_spike_seq.dtype == torch.float32:
                dtype = 'fp32'
            elif grad_spike_seq.dtype == torch.float16:
                dtype = 'fp16'
            else:
                raise NotImplementedError

            kernel = MultiStepLIFNodePTT.create_bptt_kernel(ctx.sg_cuda_code_fun, hard_reset, ctx.detach_reset, dtype)

            with cupy.cuda.Device(device):

                if hard_reset:
                    grad_spike_seq, grad_v_seq, h_seq, spike_seq, grad_x_seq, grad_v_last, ctx.cp_reciprocal_tau, ctx.cp_one_sub_reciprocal_tau, ctx.cp_v_threshold, ctx.cp_v_reset, ctx.cp_neuron_num, ctx.cp_numel = cu_kernel_opt.get_contiguous(grad_spike_seq, grad_v_seq, h_seq, spike_seq, grad_x_seq, grad_v_last, ctx.cp_reciprocal_tau, ctx.cp_one_sub_reciprocal_tau, ctx.cp_v_threshold, ctx.cp_v_reset, ctx.cp_neuron_num, ctx.cp_numel)
                    kernel_args = [grad_spike_seq, grad_v_seq, h_seq, spike_seq, grad_x_seq, grad_v_last, ctx.cp_reciprocal_tau, ctx.cp_one_sub_reciprocal_tau, ctx.cp_v_threshold, ctx.cp_v_reset, ctx.cp_neuron_num, ctx.cp_numel]
                else:
                    grad_spike_seq, grad_v_seq, h_seq, spike_seq, grad_x_seq, grad_v_last, ctx.cp_reciprocal_tau, ctx.cp_one_sub_reciprocal_tau, ctx.cp_v_threshold, ctx.cp_neuron_num, ctx.cp_numel = cu_kernel_opt.get_contiguous(grad_spike_seq, grad_v_seq, h_seq, spike_seq, grad_x_seq, grad_v_last, ctx.cp_reciprocal_tau, ctx.cp_one_sub_reciprocal_tau, ctx.cp_v_threshold, ctx.cp_neuron_num, ctx.cp_numel)
                    kernel_args = [grad_spike_seq, grad_v_seq, h_seq, spike_seq, grad_x_seq, grad_v_last, ctx.cp_reciprocal_tau, ctx.cp_one_sub_reciprocal_tau, ctx.cp_v_threshold, ctx.cp_neuron_num, ctx.cp_numel]


                kernel(
                    (ctx.blocks,), (ctx.threads,),
                    cu_kernel_opt.wrap_args_to_raw_kernel(
                        device,
                        *kernel_args
                    )
                )
            if ctx.use_pad:
                return grad_x_seq[..., :-1], grad_v_last[..., :-1], None, None, None, None, None
            else:
                return grad_x_seq, grad_v_last, None, None, None, None, None

    class MultiStepParametricLIFNodePTT(torch.autograd.Function):
        @staticmethod
        def create_fptt_kernel(hard_reset: bool, dtype: str):
            return MultiStepLIFNodePTT.create_fptt_kernel(hard_reset, dtype, kernel_name_prefix='ParametricLIFNode')

        @staticmethod
        def create_bptt_kernel(sg_cuda_code_fun, hard_reset: bool, detach_reset: bool, dtype: str):

            kernel_name = f'ParametricLIFNode_bptt_{"hard" if hard_reset else "soft"}Reset_{"detachReset" if detach_reset else ""}_{dtype}'

            code_grad_s_to_h = sg_cuda_code_fun(x='over_th', y='grad_s_to_h', dtype=dtype)

            if dtype == 'fp32':
                code = fr'''
                extern "C" __global__
                void {kernel_name}(
                const float* grad_spike_seq, const float* grad_v_seq, const float* h_seq, const float* spike_seq, const float* v_v_seq,
                float* grad_x_seq, float* grad_v_last, float* grad_reciprocal_tau,
                const float & reciprocal_tau, const float & one_sub_reciprocal_tau,
                const float & v_threshold, {'const float & v_reset,' if hard_reset else ''}
                const int & neuron_num, const int & numel)
                '''
                code += r'''
                {
                    const int index = blockIdx.x * blockDim.x + threadIdx.x;
                '''
                code += f'__shared__ float sdata[{cu_kernel_opt.threads}];'
                code += r'''
                    if (index < neuron_num)
                    {   
                        float grad_h = 0.0f;  // grad_h will be used recursively
                        sdata[threadIdx.x] = 0.0f;
                        for(int mem_offset = numel - neuron_num; mem_offset >= 0; mem_offset -= neuron_num)
                        {
                            const int t = index + mem_offset;
                            const float over_th = h_seq[t] - v_threshold;
                '''
                code += code_grad_s_to_h
                if detach_reset:
                    if hard_reset:
                        code_grad_v_to_h = r'''
                        const float grad_v_to_h = 1.0f - spike_seq[t];
                        '''
                    else:
                        code_grad_v_to_h = r'''
                        const float grad_v_to_h = 1.0f;
                        '''
                else:
                    if hard_reset:
                        code_grad_v_to_h = r'''
                        //const float grad_v_to_h = 1.0f - spike_seq[t] + (v_reset - h_seq[t]) * grad_s_to_h;
                        const float grad_v_to_h = fmaf(v_reset - h_seq[t], grad_s_to_h, 1.0f - spike_seq[t]);
                        '''
                    else:
                        code_grad_v_to_h = r'''
                        //const float grad_v_to_h = 1.0f - v_threshold * grad_s_to_h;
                        const float grad_v_to_h = fmaf(-v_threshold, grad_s_to_h, 1.0f);
                        '''

                code += code_grad_v_to_h
                code += r'''
                    //grad_h = grad_spike_seq[t] * grad_s_to_h + (grad_v_seq[t] + grad_h * one_sub_reciprocal_tau) * grad_v_to_h;
                    grad_h = fmaf(grad_spike_seq[t], grad_s_to_h, fmaf(grad_h, one_sub_reciprocal_tau, grad_v_seq[t]) * grad_v_to_h);
                    grad_x_seq[t] = grad_h * reciprocal_tau;
                    sdata[threadIdx.x] += grad_h * (h_seq[t] - v_v_seq[t]) / reciprocal_tau;
                    }
                grad_v_last[index] = grad_x_seq[index] * one_sub_reciprocal_tau;
                }
                else
                {
                    sdata[threadIdx.x] = 0.0f;
                }
                int threadx = blockDim.x;
                #pragma unroll
                for (int stride = threadx >> 1; stride > 0; stride = stride >> 1)
                {
                // Synchronize all thread before next loop
                __syncthreads();
                if (threadIdx.x < stride)
                {
                  sdata[threadIdx.x] += sdata[threadIdx.x + stride];
                }
                }
                __syncthreads();
                if (threadIdx.x == 0)
                {
                grad_reciprocal_tau[0] = sdata[0];
                }
                }
                '''

            elif dtype == 'fp16':
                code = fr'''
                #include <cuda_fp16.h>
                extern "C" __global__
                void {kernel_name}(
                const half* grad_spike_seq, const half* grad_v_seq, const half* h_seq, const half* spike_seq, const half* v_v_seq,
                half* grad_x_seq, half* grad_v_last,  half* grad_reciprocal_tau,
                const half & reciprocal_tau, const half & one_sub_reciprocal_tau,
                const half & v_threshold, {'const half & v_reset,' if hard_reset else ''}
                const int & neuron_num, const int & numel)
                '''
                code += r'''
                {
                const int index = blockIdx.x * blockDim.x + threadIdx.x;
                const int stride = neuron_num >> 1;
                
                '''
                code += f'__shared__ half2 sdata[{cu_kernel_opt.threads}];'
                code += r'''
                if (index < stride)
                {   
                    const half2 reciprocal_tau_half2 = __half2half2(reciprocal_tau);
                    const half2 one_sub_reciprocal_tau_half2 = __half2half2(one_sub_reciprocal_tau);
                    const half2 v_threshold_half2 = __half2half2(v_threshold);
                '''

                if hard_reset:
                    code += r'''
                        const half2 v_reset_half2 = __half2half2(v_reset);
                    '''

                code += r'''
                    
                    half2 grad_h = __float2half2_rn(0.0f);  // grad_h will be used recursively
                    sdata[threadIdx.x] = __float2half2_rn(0.0f);
                    for(int mem_offset = numel - neuron_num; mem_offset >= 0; mem_offset -= neuron_num)
                    {
                        const int ta = index + mem_offset;
                        const int tb = ta + stride;
                        const half2 h_seq_t = __halves2half2(h_seq[ta], h_seq[tb]);
                        const half2 v_v_seq_t = __halves2half2(v_v_seq[ta], v_v_seq[tb]);
                        const half2 spike_seq_t = __halves2half2(spike_seq[ta], spike_seq[tb]);
                        const half2 grad_spike_seq_t = __halves2half2(grad_spike_seq[ta], grad_spike_seq[tb]);
                        const half2 grad_v_seq_t = __halves2half2(grad_v_seq[ta], grad_v_seq[tb]);
                        
                        const half2 over_th = __hsub2(h_seq_t, v_threshold_half2);

                '''
                code += code_grad_s_to_h

                if detach_reset:
                    if hard_reset:
                        code_grad_v_to_h = r'''
<<<<<<< HEAD
                        const half grad_v_to_h = __hsub(__float2half(1.0f), spike_seq[t]);
                        '''
                    else:
                        code_grad_v_to_h = r'''
                        const half grad_v_to_h = __float2half(1.0f);
=======
                        const half2 grad_v_to_h = __hsub2(__float2half2_rn(1.0f), spike_seq_t);
                        '''
                    else:
                        code_grad_v_to_h = r'''
                        const half2 grad_v_to_h = __float2half2_rn(1.0f);
>>>>>>> 86d6c0cf
                        '''
                else:
                    if hard_reset:
                        code_grad_v_to_h = r'''
<<<<<<< HEAD
                        const half grad_v_to_h = __hfma(__hsub(v_reset, h_seq[t]),  grad_s_to_h, __hsub(__float2half(1.0f), spike_seq[t]));
                        '''
                    else:
                        code_grad_v_to_h = r'''
                        const half grad_v_to_h = __hsub(__float2half(1.0f), __hmul(v_threshold, grad_s_to_h));
=======
                        const half2 grad_v_to_h = __hfma2(__hsub2(v_reset_half2, h_seq_t),  grad_s_to_h, __hsub2(__float2half2_rn(1.0f), spike_seq_t));
                        '''
                    else:
                        code_grad_v_to_h = r'''
                        const half2 grad_v_to_h = __hsub2(__float2half2_rn(1.0f), __hmul2(v_threshold_half2, grad_s_to_h));
>>>>>>> 86d6c0cf
                        '''

                code += code_grad_v_to_h
                code += r'''                        
                        grad_h = __hfma2(__hfma2(grad_h, one_sub_reciprocal_tau_half2, grad_v_seq_t), grad_v_to_h, __hmul2(grad_spike_seq_t, grad_s_to_h));
                        const half2 grad_x_seq_t = __hmul2(grad_h, reciprocal_tau_half2);
                        grad_x_seq[ta] = __low2half(grad_x_seq_t);
                        grad_x_seq[tb] = __high2half(grad_x_seq_t);
                        sdata[threadIdx.x] = __hadd2(__h2div(__hmul2(grad_h, __hsub2(h_seq_t, v_v_seq_t)), reciprocal_tau_half2), sdata[threadIdx.x]);
                    }
                const int index_b = index + stride;
                const half2 grad_v_last_ab = __hmul2(__halves2half2(grad_x_seq[index], grad_x_seq[index_b]), one_sub_reciprocal_tau_half2);
                grad_v_last[index] = __low2half(grad_v_last_ab);
                grad_v_last[index_b] = __high2half(grad_v_last_ab);
                }
                else
                {
                    sdata[threadIdx.x] = __float2half2_rn(0.0f);
                }
                int threadx = blockDim.x;
                #pragma unroll
                for (int stride = threadx >> 1; stride > 0; stride = stride >> 1)
                {
                // Synchronize all thread before next loop
                __syncthreads();
                if (threadIdx.x < stride)
                {
                  sdata[threadIdx.x] = __hadd2(sdata[threadIdx.x], sdata[threadIdx.x + stride]);
                }
                }
                __syncthreads();
                if (threadIdx.x == 0)
                {
                grad_reciprocal_tau[0] = __hadd(__low2half(sdata[0]), __high2half(sdata[0]));
                }
                }
                '''

            else:
                raise TypeError

            return cupy.RawKernel(code, kernel_name, options=cu_kernel_opt.nvcc_options)

        @staticmethod
        def forward(ctx, x_seq: torch.Tensor, v_last: torch.Tensor, reciprocal_tau: torch.Tensor, v_threshold: float, v_reset: float, detach_reset: bool, sg_cuda_code_fun):
            requires_grad = x_seq.requires_grad or v_last.requires_grad
            device = x_seq.get_device()
            if x_seq.dtype == torch.float32:
                dtype = 'fp32'
                cp_dtype = cupy.float32
            elif x_seq.dtype == torch.float16:
                dtype = 'fp16'
                cp_dtype = cupy.float16
            else:
                raise NotImplementedError

            use_pad = False
            if dtype == 'fp16' and v_last.numel() % 2 != 0:
                # only fp16 needs even numel because we use half2 to accelerate
                # when numel is odd, we will pad x_seq
                use_pad = True
                x_seq = F.pad(x_seq, (0, 1))  # [T, *, N] -> [T, *, N + 1]
                v_last = F.pad(v_last, (0, 1))  # [*, N] -> [*, N + 1]

            v_seq = torch.zeros_like(x_seq.data)
            h_seq = torch.zeros_like(x_seq.data)
            spike_seq = torch.zeros_like(x_seq.data)

            v_v_seq = torch.cat((v_last.unsqueeze(0), v_seq))
            tau = 1. / reciprocal_tau.item()

            with cupy.cuda.Device(device):
                numel = x_seq.numel()
                neuron_num = numel // x_seq.shape[0]

                threads = cu_kernel_opt.threads
                if dtype == 'fp16':
                    assert neuron_num % 2 == 0
                    blocks = cu_kernel_opt.cal_blocks(neuron_num >> 1)
                    # we will take two neurons to calculate as one neuron in cuda half2
                else:
                    blocks = cu_kernel_opt.cal_blocks(neuron_num)

                cp_numel = cupy.asarray(numel)
                cp_neuron_num = cupy.asarray(neuron_num)
                cp_v_threshold = cupy.asarray(v_threshold, dtype=cp_dtype)
                cp_reciprocal_tau = cupy.asarray(1./tau, dtype=cp_dtype)
                cp_one_sub_reciprocal_tau = cupy.asarray(1. - 1./tau, dtype=cp_dtype)

                if v_reset is None:
                    cp_v_reset = None
                    hard_reset = False
                    x_seq, v_v_seq, h_seq, spike_seq, cp_reciprocal_tau, cp_v_threshold, cp_neuron_num, cp_numel = cu_kernel_opt.get_contiguous(x_seq, v_v_seq, h_seq, spike_seq, cp_reciprocal_tau, cp_v_threshold, cp_neuron_num, cp_numel)
                    kernel_args = [x_seq, v_v_seq, h_seq, spike_seq, cp_reciprocal_tau, cp_v_threshold, cp_neuron_num, cp_numel]
                else:
                    cp_v_reset = cupy.asarray(v_reset, dtype=cp_dtype)
                    hard_reset = True
                    x_seq, v_v_seq, h_seq, spike_seq, cp_reciprocal_tau, cp_v_threshold, cp_v_reset, cp_neuron_num, cp_numel = cu_kernel_opt.get_contiguous(x_seq, v_v_seq, h_seq, spike_seq, cp_reciprocal_tau, cp_v_threshold, cp_v_reset, cp_neuron_num, cp_numel)
                    kernel_args = [x_seq, v_v_seq, h_seq, spike_seq, cp_reciprocal_tau, cp_v_threshold, cp_v_reset, cp_neuron_num, cp_numel]

                kernel = MultiStepParametricLIFNodePTT.create_fptt_kernel(hard_reset, dtype)

                kernel(
                    (blocks,), (threads,),
                    cu_kernel_opt.wrap_args_to_raw_kernel(
                        device,
                        *kernel_args
                    )
                )

            if requires_grad:
                ctx.use_pad = use_pad
                ctx.save_for_backward(h_seq, spike_seq, v_v_seq)
                ctx.blocks = blocks
                ctx.threads = threads
                ctx.cp_numel = cp_numel
                ctx.cp_neuron_num = cp_neuron_num
                ctx.cp_reciprocal_tau = cp_reciprocal_tau
                ctx.cp_one_sub_reciprocal_tau = cp_one_sub_reciprocal_tau
                ctx.cp_v_threshold = cp_v_threshold
                ctx.cp_v_reset = cp_v_reset
                ctx.detach_reset = detach_reset
                ctx.sg_cuda_code_fun = sg_cuda_code_fun

            if use_pad:
                return spike_seq[..., :-1], v_v_seq[1:, ..., :-1]
            else:
                return spike_seq, v_v_seq[1:, ]

        @staticmethod
        def backward(ctx, grad_spike_seq, grad_v_seq):
            if ctx.use_pad:
                # grad_spike_seq.shape = [T, *, N]
                # grad_v_seq.shape = [T, *, N]
                # h_seq.shape = [T, *, N + 1]
                # spike_seq.shape = [T, *, N + 1]
                grad_spike_seq = F.pad(grad_spike_seq, (0, 1))
                grad_v_seq = F.pad(grad_v_seq, (0, 1))

            device = grad_spike_seq.get_device()
            h_seq, spike_seq, v_v_seq = ctx.saved_tensors
            grad_x_seq = torch.zeros_like(grad_spike_seq)
            grad_v_last = torch.zeros_like(grad_spike_seq[0])
            grad_reciprocal_tau = torch.as_tensor(0.).to(grad_spike_seq)

            if ctx.cp_v_reset is None:
                hard_reset = False
            else:
                hard_reset = True

            if grad_spike_seq.dtype == torch.float32:
                dtype = 'fp32'
            elif grad_spike_seq.dtype == torch.float16:
                dtype = 'fp16'
            else:
                raise NotImplementedError

            kernel = MultiStepParametricLIFNodePTT.create_bptt_kernel(ctx.sg_cuda_code_fun, hard_reset, ctx.detach_reset, dtype)

            with cupy.cuda.Device(device):

                if hard_reset:
                    grad_spike_seq, grad_v_seq, h_seq, spike_seq, v_v_seq, grad_x_seq, grad_v_last, grad_reciprocal_tau, ctx.cp_reciprocal_tau, ctx.cp_one_sub_reciprocal_tau, ctx.cp_v_threshold, ctx.cp_v_reset, ctx.cp_neuron_num, ctx.cp_numel = cu_kernel_opt.get_contiguous(grad_spike_seq, grad_v_seq, h_seq, spike_seq, v_v_seq, grad_x_seq, grad_v_last, grad_reciprocal_tau, ctx.cp_reciprocal_tau, ctx.cp_one_sub_reciprocal_tau, ctx.cp_v_threshold, ctx.cp_v_reset, ctx.cp_neuron_num, ctx.cp_numel)
                    kernel_args = [grad_spike_seq, grad_v_seq, h_seq, spike_seq, v_v_seq, grad_x_seq, grad_v_last, grad_reciprocal_tau, ctx.cp_reciprocal_tau, ctx.cp_one_sub_reciprocal_tau, ctx.cp_v_threshold, ctx.cp_v_reset, ctx.cp_neuron_num, ctx.cp_numel]
                else:
                    grad_spike_seq, grad_v_seq, h_seq, spike_seq, v_v_seq, grad_x_seq, grad_v_last, grad_reciprocal_tau, ctx.cp_reciprocal_tau, ctx.cp_one_sub_reciprocal_tau, ctx.cp_v_threshold, ctx.cp_neuron_num, ctx.cp_numel = cu_kernel_opt.get_contiguous(grad_spike_seq, grad_v_seq, h_seq, spike_seq, v_v_seq, grad_x_seq, grad_v_last, grad_reciprocal_tau, ctx.cp_reciprocal_tau, ctx.cp_one_sub_reciprocal_tau, ctx.cp_v_threshold, ctx.cp_neuron_num, ctx.cp_numel)
                    kernel_args = [grad_spike_seq, grad_v_seq, h_seq, spike_seq, v_v_seq, grad_x_seq, grad_v_last, grad_reciprocal_tau, ctx.cp_reciprocal_tau, ctx.cp_one_sub_reciprocal_tau, ctx.cp_v_threshold, ctx.cp_neuron_num, ctx.cp_numel]

                kernel(
                    (ctx.blocks,), (ctx.threads,),
                    cu_kernel_opt.wrap_args_to_raw_kernel(
                        device,
                        *kernel_args
                    )
                )

            if ctx.use_pad:
                return grad_x_seq[..., :-1], grad_v_last[..., :-1], grad_reciprocal_tau, None, None, None, None
            else:
                return grad_x_seq, grad_v_last, grad_reciprocal_tau, None, None, None, None


    def check_multi_step_neuron_output_and_grad(device, multi_step_neuron, *neu_args, **neu_kwargs):
        @torch.no_grad()
        def max_error(x, y):
            return (x - y).abs().max().item()

        def fbptt(m, x: torch.Tensor):
            x = x.detach()
            x.requires_grad_(True)
            m(x)
            (m.spike_seq * m.v_seq**2).sum().backward()
            ret = {
                'spike_seq': m.spike_seq.detach().clone(),
                'v_seq': m.v_seq.detach().clone(),
                'x.grad': x.grad.clone()
            }
            for i, param in enumerate(m.parameters()):
                ret[f'param_{i}.grad'] = param.grad.detach().clone()
                param.grad.zero_()
            x.grad.zero_()
            m.reset()
            return ret

        shape = [65, 15, 7]
        for hard_reset in [True, False]:
            for detach_reset in [False, True]:
                for dtype in ['fp32', 'fp16']:
                    x = (torch.rand(shape, device=device) - 0.5) * 3.
                    if dtype == 'fp16':
                        x = x.half()
                    print(f'hard_reset={hard_reset}, detach_reset={detach_reset}, dtype={dtype}')
                    model = multi_step_neuron(v_reset=0. if hard_reset else None, detach_reset=detach_reset, *neu_args, **neu_kwargs)
                    # print(model)
                    model.to(device)
                    model.backend = 'torch'
                    y_torch = fbptt(model, x)

                    model.backend = 'cupy'
                    y_cupy = fbptt(model, x)

                    for key in y_torch.keys():
                        print(key, 'max error', max_error(y_torch[key], y_cupy[key]))
                    print('\n')


    def save_cuda_codes(cu_file_path: str = './spikingjelly/clock_driven/neuron_kernel.cu'):
        # save all cuda codes to files
        with open(cu_file_path, 'w+') as cu_file:
            cu_file.write('// This file is created by spikingjelly.clock_driven.neuron_kernel.save_cuda_codes.\n')
            for ms_neu in [MultiStepIFNodePTT, MultiStepLIFNodePTT, MultiStepParametricLIFNodePTT]:
                cu_file.write('\n// ' + ms_neu.__name__ + '\n')
                for sg in [surrogate.ATan, surrogate.Sigmoid, surrogate.PiecewiseLeakyReLU]:
                    for hard_reset in [True, False]:
                        for dtype in ['fp32', 'fp16']:
                            cu_file.write(f'\n// {ms_neu.__name__} fptt {sg.__name__}, hard_reset={hard_reset}, dtype={dtype}\n')
                            fp_codes = ms_neu.create_fptt_kernel(hard_reset, dtype).code
                            cu_file.write(fp_codes)
                            for detach_reset in [True, False]:
                                cu_file.write(
                                    f'\n// {ms_neu.__name__} bptt {sg.__name__}, hard_reset={hard_reset}, dtype={dtype}, detach_reset={detach_reset}\n')
                                bp_codes = ms_neu.create_bptt_kernel(sg().cuda_code, hard_reset, detach_reset, dtype).code
                                cu_file.write(bp_codes)






except ImportError:
    pass


<|MERGE_RESOLUTION|>--- conflicted
+++ resolved
@@ -216,36 +216,20 @@
                 if detach_reset:
                     if hard_reset:
                         code_grad_v_to_h = r'''
-<<<<<<< HEAD
-                        const half grad_v_to_h = __hsub(__float2half(1.0f), spike_seq[t]);
+                        const half2 grad_v_to_h = __hsub2(__float2half2_rn(1.0f), spike_seq_t);
                         '''
                     else:
                         code_grad_v_to_h = r'''
-                        const half grad_v_to_h = __float2half(1.0f);
-=======
-                        const half2 grad_v_to_h = __hsub2(__float2half2_rn(1.0f), spike_seq_t);
+                        const half2 grad_v_to_h = __float2half2_rn(1.0f);
+                        '''
+                else:
+                    if hard_reset:
+                        code_grad_v_to_h = r'''
+                        const half2 grad_v_to_h = __hfma2(__hsub2(v_reset_half2, h_seq_t), grad_s_to_h, __hsub2(__float2half2_rn(1.0f), spike_seq_t));
                         '''
                     else:
                         code_grad_v_to_h = r'''
-                        const half2 grad_v_to_h = __float2half2_rn(1.0f);
->>>>>>> 86d6c0cf
-                        '''
-                else:
-                    if hard_reset:
-                        code_grad_v_to_h = r'''
-<<<<<<< HEAD
-                        const half grad_v_to_h = __hfma(__hsub(v_reset, h_seq[t]),  grad_s_to_h, __hsub(__float2half(1.0f), spike_seq[t]));
-                        '''
-                    else:
-                        code_grad_v_to_h = r'''
-                        const half grad_v_to_h = __hsub(__float2half(1.0f), __hmul(v_threshold, grad_s_to_h));
-=======
-                        const half2 grad_v_to_h = __hfma2(__hsub2(v_reset_half2, h_seq_t), grad_s_to_h, __hsub2(__float2half2_rn(1.0f), spike_seq_t));
-                        '''
-                    else:
-                        code_grad_v_to_h = r'''
                         const half2 grad_v_to_h = __hsub2(__float2half2_rn(1.0f), __hmul2(v_threshold_half2, grad_s_to_h));
->>>>>>> 86d6c0cf
                         '''
 
                 code += code_grad_v_to_h
@@ -623,36 +607,20 @@
                 if detach_reset:
                     if hard_reset:
                         code_grad_v_to_h = r'''
-<<<<<<< HEAD
-                        const half grad_v_to_h = __hsub(__float2half(1.0f), spike_seq[t]);
+                        const half2 grad_v_to_h = __hsub2(__float2half2_rn(1.0f), spike_seq_t);
                         '''
                     else:
                         code_grad_v_to_h = r'''
-                        const half grad_v_to_h = __float2half(1.0f);
-=======
-                        const half2 grad_v_to_h = __hsub2(__float2half2_rn(1.0f), spike_seq_t);
+                        const half2 grad_v_to_h = __float2half2_rn(1.0f);
+                        '''
+                else:
+                    if hard_reset:
+                        code_grad_v_to_h = r'''
+                        const half2 grad_v_to_h = __hfma2(__hsub2(v_reset_half2, h_seq_t),  grad_s_to_h, __hsub2(__float2half2_rn(1.0f), spike_seq_t));
                         '''
                     else:
                         code_grad_v_to_h = r'''
-                        const half2 grad_v_to_h = __float2half2_rn(1.0f);
->>>>>>> 86d6c0cf
-                        '''
-                else:
-                    if hard_reset:
-                        code_grad_v_to_h = r'''
-<<<<<<< HEAD
-                        const half grad_v_to_h = __hfma(__hsub(v_reset, h_seq[t]),  grad_s_to_h, __hsub(__float2half(1.0f), spike_seq[t]));
-                        '''
-                    else:
-                        code_grad_v_to_h = r'''
-                        const half grad_v_to_h = __hsub(__float2half(1.0f), __hmul(v_threshold, grad_s_to_h));
-=======
-                        const half2 grad_v_to_h = __hfma2(__hsub2(v_reset_half2, h_seq_t),  grad_s_to_h, __hsub2(__float2half2_rn(1.0f), spike_seq_t));
-                        '''
-                    else:
-                        code_grad_v_to_h = r'''
                         const half2 grad_v_to_h = __hsub2(__float2half2_rn(1.0f), __hmul2(v_threshold_half2, grad_s_to_h));
->>>>>>> 86d6c0cf
                         '''
 
                 code += code_grad_v_to_h
@@ -954,36 +922,20 @@
                 if detach_reset:
                     if hard_reset:
                         code_grad_v_to_h = r'''
-<<<<<<< HEAD
-                        const half grad_v_to_h = __hsub(__float2half(1.0f), spike_seq[t]);
+                        const half2 grad_v_to_h = __hsub2(__float2half2_rn(1.0f), spike_seq_t);
                         '''
                     else:
                         code_grad_v_to_h = r'''
-                        const half grad_v_to_h = __float2half(1.0f);
-=======
-                        const half2 grad_v_to_h = __hsub2(__float2half2_rn(1.0f), spike_seq_t);
+                        const half2 grad_v_to_h = __float2half2_rn(1.0f);
+                        '''
+                else:
+                    if hard_reset:
+                        code_grad_v_to_h = r'''
+                        const half2 grad_v_to_h = __hfma2(__hsub2(v_reset_half2, h_seq_t),  grad_s_to_h, __hsub2(__float2half2_rn(1.0f), spike_seq_t));
                         '''
                     else:
                         code_grad_v_to_h = r'''
-                        const half2 grad_v_to_h = __float2half2_rn(1.0f);
->>>>>>> 86d6c0cf
-                        '''
-                else:
-                    if hard_reset:
-                        code_grad_v_to_h = r'''
-<<<<<<< HEAD
-                        const half grad_v_to_h = __hfma(__hsub(v_reset, h_seq[t]),  grad_s_to_h, __hsub(__float2half(1.0f), spike_seq[t]));
-                        '''
-                    else:
-                        code_grad_v_to_h = r'''
-                        const half grad_v_to_h = __hsub(__float2half(1.0f), __hmul(v_threshold, grad_s_to_h));
-=======
-                        const half2 grad_v_to_h = __hfma2(__hsub2(v_reset_half2, h_seq_t),  grad_s_to_h, __hsub2(__float2half2_rn(1.0f), spike_seq_t));
-                        '''
-                    else:
-                        code_grad_v_to_h = r'''
                         const half2 grad_v_to_h = __hsub2(__float2half2_rn(1.0f), __hmul2(v_threshold_half2, grad_s_to_h));
->>>>>>> 86d6c0cf
                         '''
 
                 code += code_grad_v_to_h
